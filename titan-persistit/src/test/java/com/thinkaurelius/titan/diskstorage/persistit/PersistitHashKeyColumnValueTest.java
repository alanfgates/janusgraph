--- conflicted
+++ resolved
@@ -19,11 +19,11 @@
         PersistitStoreManager sm = new PersistitStoreManager(config.subset(STORAGE_NAMESPACE));
 
         // The same as BerkeleyJE in hash prefixed mode, Persistit doesn't support ordered key iteration
-        sm.features.supportsScan = false;
+        sm.features.supportsOrderedScan = false;
+        sm.features.supportsUnorderedScan = false;
 
         return new OrderedKeyValueStoreManagerAdapter(sm);
     }
-<<<<<<< HEAD
     
     @Test
     @Override
@@ -35,12 +35,5 @@
     @Override
     public void testOrderedGetKeysRespectsKeyLimit() {
         // Requires ordered keys, but we are using hash prefix
-=======
-
-    @Override
-    public void testGetKeysWithSliceQuery() throws Exception {
-        // This is not going to work as getKeys(SliceQuery) is not supported by ordered store and
-        // as this store is going to be prefixed it also means that we can't use getKeys(KeyRangeQuery)
->>>>>>> 2c41834e
     }
 }