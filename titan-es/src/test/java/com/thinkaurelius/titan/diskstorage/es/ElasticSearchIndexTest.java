--- conflicted
+++ resolved
@@ -14,11 +14,8 @@
 import org.junit.Test;
 
 import java.io.File;
-<<<<<<< HEAD
+import java.util.Date;
 import java.util.UUID;
-=======
-import java.util.Date;
->>>>>>> 97adb1ff
 
 import static com.thinkaurelius.titan.diskstorage.es.ElasticSearchIndex.*;
 import static com.thinkaurelius.titan.graphdb.configuration.GraphDatabaseConfiguration.INDEX_CONF_FILE;
@@ -67,10 +64,6 @@
         assertTrue(index.supports(of(String.class, new Parameter("mapping",Mapping.STRING)), Cmp.EQUAL));
         assertTrue(index.supports(of(String.class, new Parameter("mapping",Mapping.STRING)), Cmp.NOT_EQUAL));
 
-<<<<<<< HEAD
-        assertTrue(index.supports(of(UUID.class), Cmp.EQUAL));
-        assertTrue(index.supports(of(UUID.class), Cmp.NOT_EQUAL));
-=======
         assertTrue(index.supports(of(Date.class), Cmp.EQUAL));
         assertTrue(index.supports(of(Date.class), Cmp.LESS_THAN_EQUAL));
         assertTrue(index.supports(of(Date.class), Cmp.LESS_THAN));
@@ -80,7 +73,9 @@
 
         assertTrue(index.supports(of(Boolean.class), Cmp.EQUAL));
         assertTrue(index.supports(of(Boolean.class), Cmp.NOT_EQUAL));
->>>>>>> 97adb1ff
+
+        assertTrue(index.supports(of(UUID.class), Cmp.EQUAL));
+        assertTrue(index.supports(of(UUID.class), Cmp.NOT_EQUAL));
     }
 
     @Test
