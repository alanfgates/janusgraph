<?xml version="1.0" encoding="UTF-8"?>
<project xmlns="http://maven.apache.org/POM/4.0.0" xmlns:xsi="http://www.w3.org/2001/XMLSchema-instance"
         xsi:schemaLocation="http://maven.apache.org/POM/4.0.0 http://maven.apache.org/maven-v4_0_0.xsd">
    <modelVersion>4.0.0</modelVersion>
    <parent>
        <groupId>org.sonatype.oss</groupId>
        <artifactId>oss-parent</artifactId>
        <version>7</version>
    </parent>
    <groupId>com.thinkaurelius.faunus</groupId>
    <artifactId>faunus</artifactId>
    <!-- DON'T FORGET TO UPDATE Tokens.java -->
    <version>0.4.0-SNAPSHOT</version>
    <packaging>jar</packaging>
    <url>http://thinkaurelius.github.com/faunus/</url>
    <name>Faunus: Graph Analytics Engine</name>
    <description>
    </description>
    <properties>
        <project.build.sourceEncoding>UTF-8</project.build.sourceEncoding>
        <sesame.version>2.6.10</sesame.version>
        <tinkerpop.version>2.3.0</tinkerpop.version>
<<<<<<< HEAD
        <titan.version>0.4.0-SNAPSHOT</titan.version>
=======
        <titan.version>0.3.1</titan.version>
>>>>>>> a05f1270
    </properties>
    <developers>
        <developer>
            <name>Marko A. Rodriguez</name>
            <email>marko@markorodriguez.com</email>
            <url>http://markorodriguez.com</url>
        </developer>
    </developers>
    <contributors>
        <contributor>
            <name>Stephen Mallette</name>
            <email>spmva@genoprime.com</email>
            <url>http://stephen.genoprime.com</url>
        </contributor>
        <contributor>
            <name>Matthias Broecheler</name>
            <email>me@matthiasb.com</email>
            <url>http://matthiasb.com</url>
        </contributor>
    </contributors>
    <inceptionYear>2012</inceptionYear>
    <licenses>
        <license>
            <name>Apache 2</name>
            <url>http://www.opensource.org/licenses/Apache-2.0</url>
        </license>
    </licenses>
    <scm>
        <connection>scm:git:git@github.com:thinkaurelius/faunus.git</connection>
        <developerConnection>scm:git:git@github.com:thinkaurelius/faunus.git</developerConnection>
        <url>git@github.com:thinkaurelius/faunus.git</url>
    </scm>
    <dependencies>
        <dependency>
            <groupId>com.tinkerpop.blueprints</groupId>
            <artifactId>blueprints-core</artifactId>
            <version>${tinkerpop.version}</version>
        </dependency>
        <dependency>
            <groupId>com.tinkerpop.gremlin</groupId>
            <artifactId>gremlin-groovy</artifactId>
            <version>${tinkerpop.version}</version>
        </dependency>
        <dependency>
            <groupId>com.tinkerpop.rexster</groupId>
            <artifactId>rexster-core</artifactId>
            <version>${tinkerpop.version}</version>
        </dependency>
        <dependency>
            <groupId>org.apache.hadoop</groupId>
            <artifactId>hadoop-core</artifactId>
            <version>1.1.2</version>
            <scope>provided</scope>
        </dependency>
        <!-- TITAN -->
        <dependency>
            <groupId>com.thinkaurelius.titan</groupId>
            <artifactId>titan-core</artifactId>
            <version>${titan.version}</version>
        </dependency>
        <dependency>
            <groupId>com.thinkaurelius.titan</groupId>
            <artifactId>titan-cassandra</artifactId>
            <version>${titan.version}</version>
        </dependency>
        <dependency>
            <groupId>com.thinkaurelius.titan</groupId>
            <artifactId>titan-hbase</artifactId>
            <version>${titan.version}</version>
        </dependency>
        <!-- RDF PARSING -->
        <dependency>
            <groupId>org.openrdf.sesame</groupId>
            <artifactId>sesame-rio-n3</artifactId>
            <version>${sesame.version}</version>
        </dependency>
        <dependency>
            <groupId>org.openrdf.sesame</groupId>
            <artifactId>sesame-rio-ntriples</artifactId>
            <version>${sesame.version}</version>
        </dependency>
        <dependency>
            <groupId>org.openrdf.sesame</groupId>
            <artifactId>sesame-rio-rdfxml</artifactId>
            <version>${sesame.version}</version>
        </dependency>
        <dependency>
            <groupId>org.openrdf.sesame</groupId>
            <artifactId>sesame-rio-trig</artifactId>
            <version>${sesame.version}</version>
        </dependency>
        <dependency>
            <groupId>org.openrdf.sesame</groupId>
            <artifactId>sesame-rio-trix</artifactId>
            <version>${sesame.version}</version>
        </dependency>
        <dependency>
            <groupId>org.openrdf.sesame</groupId>
            <artifactId>sesame-rio-turtle</artifactId>
            <version>${sesame.version}</version>
        </dependency>
        <!-- TESTING -->
        <dependency>
            <groupId>junit</groupId>
            <artifactId>junit</artifactId>
            <version>4.5</version>
            <scope>test</scope>
        </dependency>
        <dependency>
            <groupId>org.apache.mrunit</groupId>
            <artifactId>mrunit</artifactId>
            <version>0.9.0-incubating</version>
            <classifier>hadoop1</classifier>
            <scope>test</scope>
        </dependency>
    </dependencies>
    <repositories>
        <repository>
            <id>aduna-repo</id>
            <name>Aduna repository</name>
            <url>http://repo.aduna-software.org/maven2/releases</url>
        </repository>
    </repositories>
    <build>
        <directory>${basedir}/target</directory>
        <finalName>${project.artifactId}-${project.version}
        </finalName>
        <resources>
            <resource>
                <directory>${basedir}/src/main/resources
                </directory>
            </resource>
        </resources>
        <testResources>
            <testResource>
                <directory>${basedir}/src/test/resources
                </directory>
            </testResource>
        </testResources>
        <plugins>
            <plugin>
                <artifactId>maven-compiler-plugin</artifactId>
                <version>2.5.1</version>
                <configuration>
                    <source>1.6</source>
                    <target>1.6</target>
                </configuration>
            </plugin>
            <plugin>
                <artifactId>maven-assembly-plugin</artifactId>
                <version>2.4</version>
                <executions>
                    <execution>
                        <phase>package</phase>
                        <goals>
                            <goal>assembly</goal>
                        </goals>
                    </execution>
                </executions>
                <configuration>
                    <attach>false</attach>
                    <descriptors>
                        <descriptor>src/assembly/hadoop-job.xml</descriptor>
                        <descriptor>src/assembly/standalone.xml</descriptor>
                        <descriptor>src/assembly/distribution.xml</descriptor>
                    </descriptors>
                    <finalName>${project.artifactId}-${project.version}</finalName>
                    <outputDirectory>target</outputDirectory>
                    <workDirectory>target/assembly/work</workDirectory>
                    <tarLongFileMode>warn</tarLongFileMode>
                </configuration>
            </plugin>
            <plugin>
                <groupId>org.apache.maven.plugins</groupId>
                <artifactId>maven-surefire-plugin</artifactId>
                <version>2.4.2</version>
            </plugin>
            <plugin>
                <groupId>org.apache.maven.plugins</groupId>
                <artifactId>maven-source-plugin</artifactId>
                <version>2.2</version>
                <executions>
                    <execution>
                        <id>attach-sources</id>
                        <goals>
                            <goal>jar</goal>
                        </goals>
                    </execution>
                </executions>
            </plugin>
            <plugin>
                <groupId>org.apache.maven.plugins</groupId>
                <artifactId>maven-javadoc-plugin</artifactId>
                <version>2.8.1</version>
                <executions>
                    <execution>
                        <id>attach-javadocs</id>
                        <goals>
                            <goal>jar</goal>
                        </goals>
                    </execution>
                </executions>
            </plugin>
            <plugin>
                <groupId>org.codehaus.gmaven</groupId>
                <artifactId>gmaven-plugin</artifactId>
                <version>1.5</version>
                <executions>
                    <execution>
                        <goals>
                            <goal>generateStubs</goal>
                            <goal>compile</goal>
                            <goal>generateTestStubs</goal>
                            <goal>testCompile</goal>
                        </goals>
                        <configuration>
                            <providerSelection>1.8</providerSelection>
                        </configuration>
                    </execution>
                </executions>
            </plugin>
            <!--<plugin>
                <groupId>org.apache.maven.plugins</groupId>
                <artifactId>maven-gpg-plugin</artifactId>
                <version>1.4</version>
                <executions>
                    <execution>
                        <id>sign-artifacts</id>
                        <phase>verify</phase>
                        <goals>
                            <goal>sign</goal>
                        </goals>
                    </execution>
                </executions>
            </plugin>-->
        </plugins>
    </build>
</project><|MERGE_RESOLUTION|>--- conflicted
+++ resolved
@@ -20,11 +20,7 @@
         <project.build.sourceEncoding>UTF-8</project.build.sourceEncoding>
         <sesame.version>2.6.10</sesame.version>
         <tinkerpop.version>2.3.0</tinkerpop.version>
-<<<<<<< HEAD
-        <titan.version>0.4.0-SNAPSHOT</titan.version>
-=======
         <titan.version>0.3.1</titan.version>
->>>>>>> a05f1270
     </properties>
     <developers>
         <developer>
