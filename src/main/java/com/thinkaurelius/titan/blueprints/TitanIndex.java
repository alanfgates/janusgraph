package com.thinkaurelius.titan.blueprints;


import com.google.common.collect.ImmutableSet;
<<<<<<< HEAD
import com.google.common.collect.Iterators;
import com.google.common.collect.Sets;
import com.thinkaurelius.titan.blueprints.TitanVertex;
=======
>>>>>>> fefc3b28
import com.thinkaurelius.titan.blueprints.util.TitanVertexSequence;
import com.tinkerpop.blueprints.pgm.AutomaticIndex;
import com.tinkerpop.blueprints.pgm.CloseableSequence;
import com.tinkerpop.blueprints.pgm.Element;

import java.util.Set;

public class TitanIndex<T extends Element> implements AutomaticIndex<T> {

    private final String indexName;
    private final TitanGraph graph;
    private final Set<String> keys;
    private final Class<T> indexClass;

    TitanIndex(final TitanGraph graph, final String indexName, final Set<String> autoIndexKeys, final Class<T> indexClass) {
        this.graph = graph;
        this.indexName = indexName;
        ImmutableSet.Builder<String> b = ImmutableSet.builder();
        b.addAll(autoIndexKeys);
        this.keys = b.build();
        this.indexClass = indexClass;
    }

    @Override
    public Set<String> getAutoIndexKeys() {
        return keys;
    }

    @Override
    public String getIndexName() {
        return indexName;
    }

    @Override
<<<<<<< HEAD
    public CloseableSequence<T> get(String s, Object o) {
        if (!keys.contains(s)) return new TitanVertexSequence(db);
        return new TitanVertexSequence(db,db.indexRetrieval(s,o));
=======
    public CloseableSequence<T> get(final String key, final Object value) {
        return new TitanVertexSequence(graph.indexRetrieval(key, value));
>>>>>>> fefc3b28
    }

    @Override
    public long count(final String key, final Object value) {
        return graph.indexRetrieval(key, value).size();
    }

    @Override
    public Class<T> getIndexClass() {
        return indexClass;
    }

    @Override
    public Type getIndexType() {
        return Type.AUTOMATIC;
    }

    @Override
    public void put(final String key, final Object value, final T element) {
        throw new UnsupportedOperationException("Cannot manually update an automatic index");
    }

    @Override
    public void remove(final String key, final Object value, final T element) {
        throw new UnsupportedOperationException("Cannot manually update an automatic index");
    }
}<|MERGE_RESOLUTION|>--- conflicted
+++ resolved
@@ -2,16 +2,15 @@
 
 
 import com.google.common.collect.ImmutableSet;
-<<<<<<< HEAD
 import com.google.common.collect.Iterators;
 import com.google.common.collect.Sets;
 import com.thinkaurelius.titan.blueprints.TitanVertex;
-=======
->>>>>>> fefc3b28
 import com.thinkaurelius.titan.blueprints.util.TitanVertexSequence;
+import com.thinkaurelius.titan.core.PropertyType;
 import com.tinkerpop.blueprints.pgm.AutomaticIndex;
 import com.tinkerpop.blueprints.pgm.CloseableSequence;
 import com.tinkerpop.blueprints.pgm.Element;
+import com.tinkerpop.blueprints.pgm.Index;
 
 import java.util.Set;
 
@@ -42,14 +41,9 @@
     }
 
     @Override
-<<<<<<< HEAD
     public CloseableSequence<T> get(String s, Object o) {
         if (!keys.contains(s)) return new TitanVertexSequence(db);
         return new TitanVertexSequence(db,db.indexRetrieval(s,o));
-=======
-    public CloseableSequence<T> get(final String key, final Object value) {
-        return new TitanVertexSequence(graph.indexRetrieval(key, value));
->>>>>>> fefc3b28
     }
 
     @Override
